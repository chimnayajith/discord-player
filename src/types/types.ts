--- conflicted
+++ resolved
@@ -1,4 +1,3 @@
-<<<<<<< HEAD
 import { Snowflake, User, UserResolvable } from "discord.js";
 import { Readable, Duplex } from "stream";
 import { Queue } from "../Structures/Queue";
@@ -6,27 +5,6 @@
 import { Playlist } from "../Structures/Playlist";
 import { StreamDispatcher } from "../VoiceInterface/BasicStreamDispatcher";
 import { downloadOptions } from "ytdl-core";
-=======
-import { downloadOptions } from 'ytdl-core';
-import { User } from 'discord.js';
-import { Readable, Duplex } from 'stream';
-
-export interface PlayerOptions {
-    leaveOnEnd?: boolean;
-    leaveOnEndCooldown?: number;
-    leaveOnStop?: boolean;
-    leaveOnEmpty?: boolean;
-    leaveOnEmptyCooldown?: number;
-    autoSelfDeaf?: boolean;
-    enableLive?: boolean;
-    ytdlDownloadOptions?: downloadOptions;
-    useSafeSearch?: boolean;
-    disableAutoRegister?: boolean;
-    disableArtistSearch?: boolean;
-    fetchBeforeQueued?: boolean;
-    volume?: number;
-}
->>>>>>> 082780cc
 
 export type FiltersName = keyof QueueFilters;
 
@@ -69,7 +47,6 @@
     earrape?: boolean;
 };
 
-<<<<<<< HEAD
 /**
  * The track source:
  * - soundcloud
@@ -79,9 +56,6 @@
  * @typedef {string} TrackSource
  */
 export type TrackSource = "soundcloud" | "youtube" | "spotify" | "arbitrary";
-=======
-export type QueryType = 'soundcloud_track' | 'soundcloud_playlist' | 'spotify_song' | 'spotify_album' | 'spotify_playlist' | 'youtube_video' | 'youtube_playlist' | 'vimeo' | 'facebook' | 'reverbnation' | 'attachment' | 'youtube_search';
->>>>>>> 082780cc
 
 /**
  * @typedef {object} RawTrackData
@@ -416,7 +390,6 @@
     rawPlaylist?: any; // eslint-disable-line @typescript-eslint/no-explicit-any
 }
 
-<<<<<<< HEAD
 /**
  * @typedef {object} TrackJSON
  * @property {string} title The track title
@@ -468,30 +441,6 @@
     author: {
         name: string;
         url: string;
-=======
-export interface PlayerStats {
-    uptime: number;
-    connections: number;
-    users: number;
-    queues: number;
-    extractors: number;
-    versions: {
-        ffmpeg: string;
-        node: string;
-        v8: string;
-    };
-    system: {
-        arch: string;
-        platform: 'aix' | 'android' | 'darwin' | 'freebsd' | 'linux' | 'openbsd' | 'sunos' | 'win32' | 'cygwin' | 'netbsd';
-        cpu: number;
-        memory: {
-            total: string;
-            usage: string;
-            rss: string;
-            arrayBuffers: string;
-        };
-        uptime: number;
->>>>>>> 082780cc
     };
     tracks: TrackJSON[];
 }
